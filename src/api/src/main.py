"""WattpadDownloader API Server."""

from typing import Optional
import asyncio
from pathlib import Path
from enum import Enum
from eliot import start_action
from aiohttp import ClientResponseError
from fastapi import FastAPI, Request
from fastapi.responses import (
    FileResponse,
    HTMLResponse,
    RedirectResponse,
    StreamingResponse,
)
from fastapi.staticfiles import StaticFiles
from create_book import (
    EPUBGenerator,
    PDFGenerator,
    fetch_story,
    fetch_story_from_partId,
    fetch_part_content,
    fetch_image,
    fetch_cookies,
    WattpadError,
    StoryNotFoundError,
    clean_part_text,
    slugify,
    logger,
)


app = FastAPI()
BUILD_PATH = Path(__file__).parent / "build"

headers = {
    "user-agent": "Mozilla/5.0 (Windows NT 10.0; Win64; x64) AppleWebKit/537.36 (KHTML, like Gecko) Chrome/103.0.0.0 Safari/537.36"
}


class RequestCancelledMiddleware:
    # Thanks https://github.com/fastapi/fastapi/discussions/11360#discussion-6427734
    def __init__(self, app):
        self.app = app

    async def __call__(self, scope, receive, send):
        if scope["type"] != "http":
            await self.app(scope, receive, send)
            return

        # Let's make a shared queue for the request messages
        queue = asyncio.Queue()

        async def message_poller(sentinel, handler_task):
            nonlocal queue
            while True:
                message = await receive()
                if message["type"] == "http.disconnect":
                    handler_task.cancel()
                    return sentinel  # Break the loop

                # Puts the message in the queue
                await queue.put(message)

        sentinel = object()
        handler_task = asyncio.create_task(self.app(scope, queue.get, send))
        asyncio.create_task(message_poller(sentinel, handler_task))

        try:
            return await handler_task
        except asyncio.CancelledError:
            logger.info("Cancelling task as connection closed")


app.add_middleware(RequestCancelledMiddleware)


class DownloadFormat(Enum):
    pdf = "pdf"
    epub = "epub"


class DownloadMode(Enum):
    story = "story"
    part = "part"


@app.get("/")
def home():
    return FileResponse(BUILD_PATH / "index.html")


@app.exception_handler(ClientResponseError)
def download_error_handler(request: Request, exception: ClientResponseError):
    match exception.status:
        case 400 | 404:
            return HTMLResponse(
                status_code=404,
                content='This story does not exist, or has been deleted. Support is available on the <a href="https://discord.gg/P9RHC4KCwd" target="_blank">Discord</a>',
            )
        case 429:
            # Rate-limit by Wattpad
            return HTMLResponse(
                status_code=429,
                content='The website is overloaded. Please try again in a few minutes. Support is available on the <a href="https://discord.gg/P9RHC4KCwd" target="_blank">Discord</a>',
            )
        case _:
            # Unhandled error
            return HTMLResponse(
                status_code=500,
                content='Something went wrong. Yell at me on the <a href="https://discord.gg/P9RHC4KCwd" target="_blank">Discord</a>',
            )


@app.exception_handler(WattpadError)
def download_wp_error_handler(request: Request, exception: WattpadError):
    if isinstance(exception, StoryNotFoundError):
        return HTMLResponse(
            status_code=404,
            content='This story does not exist, or has been deleted. Support is available on the <a href="https://discord.gg/P9RHC4KCwd" target="_blank">Discord</a>',
        )


@app.get("/download/{download_id}")
async def handle_download(
    download_id: int,
    download_images: bool = False,
    mode: DownloadMode = DownloadMode.story,
    format: DownloadFormat = DownloadFormat.epub,
    username: Optional[str] = None,
    password: Optional[str] = None,
):
    with start_action(
        action_type="download",
        download_id=download_id,
        download_images=download_images,
        format=format,
        mode=mode,
    ):
        if username and not password or password and not username:
            logger.error(
                "Username with no Password or Password with no Username provided."
            )
            return HTMLResponse(
                status_code=422,
                content='Include both the username <u>and</u> password, or neither. Support is available on the <a href="https://discord.gg/P9RHC4KCwd" target="_blank">Discord</a>',
            )

        if username and password:
            # username and password are URL-Encoded by the frontend. FastAPI automatically decodes them.
            try:
                cookies = await fetch_cookies(username=username, password=password)
            except ValueError:
                logger.error("Invalid username or password.")
                return HTMLResponse(
                    status_code=403,
                    content='Incorrect Username and/or Password. Support is available on the <a href="https://discord.gg/P9RHC4KCwd" target="_blank">Discord</a>',
                )
        else:
            cookies = None

        match mode:
            case DownloadMode.story:
                story_id = download_id
                metadata = await fetch_story(story_id, cookies)
            case DownloadMode.part:
                story_id, metadata = await fetch_story_from_partId(download_id, cookies)

        cover_data = await fetch_image(
            metadata["cover"].replace("-256-", "-512-")
        )  # Increase resolution

        match format:
            case DownloadFormat.epub:
                book = EPUBGenerator(metadata, cover_data)
                media_type = "application/epub+zip"
            case DownloadFormat.pdf:
                book = PDFGenerator(metadata, cover_data)
                media_type = "application/pdf"

        logger.info(f"Retrieved story metadata and cover ({story_id=})")

        part_contents = [
            f"<h1>{part['title']}</h1>"
            + (clean_part_text(await fetch_part_content(part["id"], cookies=cookies)))
            for part in metadata["parts"]
        ]

        async for title in book.add_chapters(
            part_contents, download_images=download_images
        ):
            ...

<<<<<<< HEAD
        book_buffer = book.dump()

=======
        temp_file.file.seek(0)
        book_data = temp_file.file.read()
        
>>>>>>> a1191b26
        return StreamingResponse(
            book_buffer,
            media_type=media_type,
            headers={
                "Content-Disposition": f'attachment; filename="{slugify(metadata["title"])}_{story_id}{"_images" if download_images else ""}.{format.value}"'  # Thanks https://stackoverflow.com/a/72729058
            },
        )


@app.get("/donate")
def donate():
    """Redirect to donation URL."""
    return RedirectResponse("https://buymeacoffee.com/theonlywayup")


app.mount("/", StaticFiles(directory=BUILD_PATH), "static")


if __name__ == "__main__":
    import uvicorn

    uvicorn.run("main:app", host="0.0.0.0", port=80, workers=16)<|MERGE_RESOLUTION|>--- conflicted
+++ resolved
@@ -4,6 +4,7 @@
 import asyncio
 from pathlib import Path
 from enum import Enum
+from zipfile import ZipFile
 from eliot import start_action
 from aiohttp import ClientResponseError
 from fastapi import FastAPI, Request
@@ -19,12 +20,12 @@
     PDFGenerator,
     fetch_story,
     fetch_story_from_partId,
-    fetch_part_content,
+    fetch_story_content_zip,
     fetch_image,
     fetch_cookies,
     WattpadError,
     StoryNotFoundError,
-    clean_part_text,
+    generate_clean_part_html,
     slugify,
     logger,
 )
@@ -180,9 +181,13 @@
 
         logger.info(f"Retrieved story metadata and cover ({story_id=})")
 
+        story_zip = await fetch_story_content_zip(story_id, cookies)
+        archive = ZipFile(story_zip, "r")
+
         part_contents = [
-            f"<h1>{part['title']}</h1>"
-            + (clean_part_text(await fetch_part_content(part["id"], cookies=cookies)))
+            generate_clean_part_html(
+                part, archive.read(str(part["id"])).decode("utf-8")
+            )
             for part in metadata["parts"]
         ]
 
@@ -191,14 +196,8 @@
         ):
             ...
 
-<<<<<<< HEAD
         book_buffer = book.dump()
 
-=======
-        temp_file.file.seek(0)
-        book_data = temp_file.file.read()
-        
->>>>>>> a1191b26
         return StreamingResponse(
             book_buffer,
             media_type=media_type,
